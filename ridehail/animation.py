--- conflicted
+++ resolved
@@ -762,17 +762,11 @@
                     f", k={self.sim.base_demand:.01f}"
                     f", r={self.sim.demand_elasticity:.01f}.\n"
                     f"{self.sim.request_rate:.01f} requests/block, "
-<<<<<<< HEAD
                     f"trip length in "
                     f"[{self.sim.min_trip_distance}, "
                     f"{self.sim.max_trip_distance}]\n"
-                    f"{len(self.sim.vehicles)} vehicles, "
-                    ".\ntrip inhomogeneity: "
-                    f"{self.sim.city.trip_inhomogeneity}\n"
-=======
                     f"{len(self.sim.vehicles)} vehicles\n"
                     f"trip inhomogeneity={self.sim.city.trip_inhomogeneity}\n"
->>>>>>> dd255e6c
                     f"{self.sim.equilibrate.value.capitalize()}"
                     " equilibration -> Platform income = "
                     f"{self.stats[PlotArray.PLATFORM_INCOME][block - 1]:.02f}."
