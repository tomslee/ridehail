--- conflicted
+++ resolved
@@ -868,15 +868,6 @@
         self.idle_vehicles_moving = config.idle_vehicles_moving.value
         if config.equilibration.value:
             equilibration = {}
-<<<<<<< HEAD
-            equilibration["equilibrate"] = config.equilibrate.name
-            equilibration["price"] = config.price
-            equilibration["platform_commission"] = config.platform_commission
-            equilibration["reserved_wage"] = config.reserved_wage
-            equilibration["demand_elasticity"] = config.demand_elasticity
-            equilibration[
-                "equilibration_interval"] = config.equilibration_interval
-=======
             equilibration["equilibration"] = config.equilibration.value.name
             equilibration["price"] = config.price.value
             equilibration[
@@ -885,5 +876,4 @@
             equilibration["demand_elasticity"] = config.demand_elasticity.value
             equilibration[
                 "equilibration_interval"] = config.equilibration_interval.value
->>>>>>> 21512e71
             self.equilibration = equilibration