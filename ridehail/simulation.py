#!/usr/bin/python3
"""
A simulation
"""
import logging
import os
import matplotlib.pyplot as plt
import random
import json
from datetime import datetime
from enum import Enum
import numpy as np
from matplotlib.ticker import MultipleLocator
from matplotlib.animation import FuncAnimation
# from matplotlib.widgets import Slider
import seaborn as sns
from ridehail.atom import City, Driver, Trip, DriverPhase, TripPhase, Direction
from ridehail.plot import Plot, PlotStat, Draw

logger = logging.getLogger(__name__)

FRAME_INTERVAL = 50
FIRST_REQUEST_OFFSET = 0
EQUILIBRIUM_BLUR = 0.02
CHART_X_RANGE = 200
<<<<<<< HEAD
GARBAGE_COLLECTION_PERIOD = 10
=======
GARBAGE_COLLECTION_INTERVAL = 10
>>>>>>> 619bcf98


class History(str, Enum):
    CUMULATIVE_DRIVER_TIME = "Cumulative driver time"
    CUMULATIVE_WAIT_TIME = "Cumulative wait time"
    CUMULATIVE_TRIP_COUNT = "Cumulative completed trips"
    CUMULATIVE_TRIP_DISTANCE = "Cumulative distance"
    CUMULATIVE_REQUESTS = "Cumulative requests"
    DRIVER_COUNT = "Driver count"
    REQUEST_RATE = "Request rate"
    CUMULATIVE_DRIVER_P1_TIME = "Cumulative driver P1 time"
    CUMULATIVE_DRIVER_P2_TIME = "Cumulative driver P2 time"
    CUMULATIVE_DRIVER_P3_TIME = "Cumulative driver P3 time"
    CUMULATIVE_TRIP_UNASSIGNED_TIME = "Cumulative trip unassigned time"
    CUMULATIVE_TRIP_AWAITING_TIME = "Cumulative trip awaiting time"
    CUMULATIVE_TRIP_RIDING_TIME = "Cumulative trip riding time"
    DRIVER_UTILITY = "Driver utility"
    TRIP_UTILITY = "Trip utility"


class Equilibration(str, Enum):
    SUPPLY = "Supply"
    DEMAND = "Demand"
    FULL = "Full"
    NONE = "None"


class RideHailSimulation():
    """
    Simulate a ride-hail environment, with drivers and trips
    """
    def __init__(self, config):
        """
        Initialize the class variables and call what needs to be called.
        The dataframe "data" has a row for each case.
        It must have the following columns:
        - "date_report": the date a case is reported
        """
        self.config = config
        self.config_file_root = (os.path.splitext(
            os.path.split(config.config_file)[1])[0])
        self.city = City(config.city_size,
                         trip_distribution=config.trip_distribution)
        self.available_drivers_moving = config.available_drivers_moving
        self.drivers = [
            Driver(i, self.city, self.available_drivers_moving)
            for i in range(config.driver_count)
        ]
        self.equilibrate = config.equilibrate
        if self.equilibrate and self.equilibrate != Equilibration.NONE:
            self.price = config.price
            self.driver_cost = config.driver_cost
            self.driver_price_factor = config.driver_price_factor
            self.ride_utility = config.ride_utility
            self.demand_slope = config.demand_slope
            self.wait_cost = config.wait_cost
            self.equilibration_interval = config.equilibration_interval
        self.request_rate = config.request_rate
        self.time_periods = config.time_periods
        self.draw_update_period = config.draw_update_period
        self.interpolation_points = config.interpolate
        self.frame_count = config.time_periods * self.interpolation_points
        self.rolling_window = config.rolling_window
        self.output = config.output
        self.draw = config.draw
        self.trips = []
        self.color_palette = sns.color_palette()
        self.stats = {}
        for total in list(History):
            self.stats[total] = np.empty(self.time_periods)
        for stat in list(PlotStat):
            self.stats[stat] = np.empty(self.time_periods)
        self.csv_driver = "driver.csv"
        self.csv_trip = "trip.csv"
        self.csv_summary = "ridehail.csv"
        self._print_description()

    # (todays_date-datetime.timedelta(10), time_periods=10, freq='D')

    def _print_description(self):
        pass

    def simulate(self):
        """
        Plot the trend of cumulative cases, observed at
        earlier days, evolving over time.
        """
        # initial plot
        if self.draw in (Draw.NONE, Draw.SUMMARY):
            for starting_period in range(self.time_periods):
                self._next_period(starting_period)
        else:
            self._animate()
        results = RideHailSimulationResults(self)
        return results

    def _next_period(self, period):
        """
        Call all those functions needed to simulate the next period
        """
        logger.info(f"------- Period {period} at {datetime.now()} -----------")
<<<<<<< HEAD
        self._prepare_stat_lists(period)
=======
        self._prepare_stat_lists()
>>>>>>> 619bcf98
        if self.equilibrate is not None:
            # Using the stats from the previous period,
            # equilibrate the supply and/or demand of rides
            if (self.equilibrate in (Equilibration.SUPPLY,
                                     Equilibration.FULL)):
                self._equilibrate_supply(period)
            if (self.equilibrate in (Equilibration.DEMAND,
                                     Equilibration.FULL)):
                self._equilibrate_demand(period)
        for driver in self.drivers:
            # Move drivers
            driver.update_location()
            driver.update_direction()
            if driver.trip_index is not None:
                # If the driver arrives at a pickup or dropoff location,
                # handle the phase changes
                trip = self.trips[driver.trip_index]
                if (driver.phase == DriverPhase.PICKING_UP
                        and driver.location == driver.pickup):
                    # the driver has arrived at the pickup spot and picks up
                    # the rider
                    driver.phase_change()
                    trip.phase_change(to_phase=TripPhase.RIDING)
                elif (driver.phase == DriverPhase.WITH_RIDER
                      and driver.location == driver.dropoff):
                    # The driver has arrived at the dropoff and the trip ends.
                    # Update trip-related stats with this completed
                    # trip's information
                    self._update_trip_stats(trip, period)
                    # Update driver and trip to reflect the completion
                    driver.phase_change()
                    trip.phase_change(to_phase=TripPhase.FINISHED)
<<<<<<< HEAD
        # Some arrays hold information for each trip:
        # compress these as needed to avoid a growing set
        # of completed (dead) trips
=======
                    # Some arrays hold information for each trip:
                    # compress these as needed to avoid a growing set
                    # of completed (dead) trips
>>>>>>> 619bcf98
        self._collect_garbage(period)
        # Customers make ride requests
        self._request_rides(period)
        # If there are drivers free, assign one to each request
        self._assign_drivers()
        # Some requests get abandoned if they have been open too long
        self._abandon_requests()
        # Update stats for everything that has happened in this period
        self._update_period_stats(period)
        self._update_plot_stats(period)

    def _request_rides(self, period):
        """
        Periodically initiate a request from an inactive rider
        For requests not assigned a driver, repeat the request.

        """
        # Given a request rate r, compute the number of requests this
        # period.
        if period < FIRST_REQUEST_OFFSET:
            logging.info(f"period {period} < {FIRST_REQUEST_OFFSET}")
            return
        trips_this_period = 0
        trip_capital = self.stats[History.CUMULATIVE_REQUESTS][period]
        logging.debug(f"trip_capital = {trip_capital}; rr={self.request_rate}")
        self.stats[History.CUMULATIVE_REQUESTS][period] += self.request_rate
        # logging.info(f"CR = {self.stats[History.CUMULATIVE_REQUESTS][period]}")
        trips_this_period = (
            int(self.stats[History.CUMULATIVE_REQUESTS][period]) -
            int(trip_capital))
        for trip in range(trips_this_period):
            trip = Trip(len(self.trips),
                        self.city,
                        min_trip_distance=self.config.min_trip_distance)
            self.trips.append(trip)
            logger.debug(
                (f"Request: trip {trip.origin} -> {trip.destination}"))
            # the trip has a random origin and destination
            # and is ready to make a request.
            # This sets the trip to TripPhase.UNASSIGNED
            # as no driver is assigned here
            trip.phase_change(TripPhase.UNASSIGNED)
        if trips_this_period > 0:
            logger.debug((f"Period {period}: "
                          f"rate {self.request_rate:.02f}: "
                          f"{trips_this_period} trip request(s)."))

    def _assign_drivers(self):
        """
        All trips without an assigned driver make a request
        Randomize the order just in case there is some problem
        """
        unassigned_trips = [
            trip for trip in self.trips if trip.phase == TripPhase.UNASSIGNED
        ]
        if unassigned_trips:
            random.shuffle(unassigned_trips)
            logger.debug(f"There are {len(unassigned_trips)} unassigned trips")
            available_drivers = [
                driver for driver in self.drivers
                if driver.phase == DriverPhase.AVAILABLE
            ]
<<<<<<< HEAD
            # randomize the driver list to prevent early drivers
            # having an advantage in the case of equality
=======
>>>>>>> 619bcf98
            random.shuffle(available_drivers)
            for trip in unassigned_trips:
                # Try to assign a driver to this trop
                assigned_driver = self._assign_driver(trip, available_drivers)
                # If a driver is assigned (not None), update the trip phase
                if assigned_driver:
                    available_drivers.remove(assigned_driver)
                    assigned_driver.phase_change(trip=trip)

                    trip.phase_change(to_phase=TripPhase.WAITING)
                    if assigned_driver.location == trip.origin:
                        # Do the pick up now
                        assigned_driver.phase_change(trip=trip)
                        trip.phase_change(to_phase=TripPhase.RIDING)
                else:
                    logger.debug(f"No driver assigned for trip {trip.index}")

    def _assign_driver(self, trip, available_drivers):
        """
        Find the nearest driver to a ridehail call at x, y
        Set that driver's phase to PICKING_UP
        Returns an assigned driver or None
        """
        logger.debug("Assigning a driver to a request...")
        min_distance = self.city.city_size * 100  # Very big
        assigned_driver = None
        if available_drivers:
<<<<<<< HEAD
=======
            # randomize the driver list to prevent early drivers
            # having an advantage in the case of equality
>>>>>>> 619bcf98
            for driver in available_drivers:
                travel_distance = self.city.travel_distance(
                    driver.location, driver.direction, trip.origin,
                    min_distance)
                if travel_distance < min_distance:
                    min_distance = travel_distance
                    assigned_driver = driver
                    logger.debug((f"Driver at {assigned_driver.location} "
                                  f"travelling {driver.direction.name} "
                                  f"assigned to pickup at {trip.origin}. "
                                  f"Travel distance {travel_distance}."))
                if travel_distance <= 1:
                    break
        return assigned_driver

    def _abandon_requests(self):
        """
        If a request has been waiting too long, abandon it.

        For now "too long" = city length
        """
        unassigned_trips = [
            trip for trip in self.trips if trip.phase == TripPhase.UNASSIGNED
        ]
        for trip in unassigned_trips:
            if trip.phase_time[TripPhase.UNASSIGNED] > self.city.city_size:
                trip.phase_change(to_phase=TripPhase.ABANDONED)
                logger.info(
                    (f"Trip {trip.index} abandoned after "
                     f"{trip.phase_time[TripPhase.UNASSIGNED]} periods."))

    def _prepare_stat_lists(self, period):
        """
        Add an item to the end of each stats list
        to hold this period's statistics.
        The value is carried over from the previous period,
        which works for Sum totals and is overwritten
        for others.
        """
        for array_name, array in self.stats.items():
            # create a place to hold stats from this period
            if len(array) > 0 and period > 1:
                # Copy the previous value into it as the default action
                array[period] = array[period - 1]
            else:
                array[period] = 0

    def _update_period_stats(self, period):
        """
        Called after each period to update system-wide statistics
        """
        # Update base stats
        # driver count and request rate are filled in anew each period
        self.stats[History.DRIVER_COUNT][period] = len(self.drivers)
        self.stats[History.REQUEST_RATE][period] = self.request_rate
        # other stats are cumulative, so that differences can be taken
        if self.drivers:
            for driver in self.drivers:
                self.stats[History.CUMULATIVE_DRIVER_TIME][period] += 1
                if driver.phase == DriverPhase.AVAILABLE:
                    self.stats[History.CUMULATIVE_DRIVER_P1_TIME][period] += 1
                elif driver.phase == DriverPhase.PICKING_UP:
                    self.stats[History.CUMULATIVE_DRIVER_P2_TIME][period] += 1
                elif driver.phase == DriverPhase.WITH_RIDER:
                    self.stats[History.CUMULATIVE_DRIVER_P3_TIME][period] += 1
        if self.trips:
            for trip in self.trips:
                trip.phase_time[trip.phase] += 1

    def _update_plot_stats(self, period):
        """
        Plot statistics are values computed from the History arrays
        but smoothed over self.rolling_window.
        """
        # the lower bound of which cannot be less than zero
        lower_bound = max((period - self.rolling_window), 0)
        window_driver_time = (
            self.stats[History.CUMULATIVE_DRIVER_TIME][period] -
            self.stats[History.CUMULATIVE_DRIVER_TIME][lower_bound])
        window_trip_count = (
            (self.stats[History.CUMULATIVE_TRIP_COUNT][period] -
             self.stats[History.CUMULATIVE_TRIP_COUNT][lower_bound]))
        # driver stats
        if window_driver_time == 0:
            # Initialize the driver arrays
            self.stats[PlotStat.DRIVER_AVAILABLE_FRACTION][period] = 0
            self.stats[PlotStat.DRIVER_PICKUP_FRACTION][period] = 0
            self.stats[PlotStat.DRIVER_PAID_FRACTION][period] = 0
            self.stats[PlotStat.DRIVER_MEAN_COUNT][period] = len(self.drivers)
            self.stats[PlotStat.DRIVER_UTILITY][period] = 0
            self.stats[PlotStat.TRIP_UTILITY][period] = 0
            if self.equilibrate != Equilibration.NONE:
                self.stats[PlotStat.DRIVER_COUNT_SCALED][period] = 0
                self.stats[PlotStat.REQUEST_RATE_SCALED][period] = 0
        else:
            self.stats[PlotStat.DRIVER_AVAILABLE_FRACTION][period] = (
                (self.stats[History.CUMULATIVE_DRIVER_P1_TIME][period] -
                 self.stats[History.CUMULATIVE_DRIVER_P1_TIME][lower_bound]) /
                window_driver_time)
            self.stats[PlotStat.DRIVER_PICKUP_FRACTION][period] = (
                (self.stats[History.CUMULATIVE_DRIVER_P2_TIME][period] -
                 self.stats[History.CUMULATIVE_DRIVER_P2_TIME][lower_bound]) /
                window_driver_time)
            self.stats[PlotStat.DRIVER_PAID_FRACTION][period] = (
                (self.stats[History.CUMULATIVE_DRIVER_P3_TIME][period] -
                 self.stats[History.CUMULATIVE_DRIVER_P3_TIME][lower_bound]) /
                window_driver_time)
            self.stats[PlotStat.DRIVER_MEAN_COUNT][period] = (
                sum(self.stats[History.DRIVER_COUNT][lower_bound:period]) /
                (len(self.stats[History.DRIVER_COUNT]) - lower_bound))
            if self.equilibrate != Equilibration.NONE:
                # take average of average utility. Not sure this is the best
                # way, but it may do for now
                utility_list = [
                    self._driver_utility(
                        self.stats[PlotStat.DRIVER_PAID_FRACTION][x])
                    for x in range(lower_bound, period + 1)
                ]
                self.stats[PlotStat.DRIVER_UTILITY][period] = (
                    sum(utility_list) / len(utility_list))
                self.stats[PlotStat.DRIVER_COUNT_SCALED][period] = (
                    len(self.drivers) / (5 * self.city.city_size))

        # trip stats
        if window_trip_count == 0:
            self.stats[PlotStat.TRIP_MEAN_WAIT_TIME][period] = 0
            self.stats[PlotStat.TRIP_MEAN_LENGTH][period] = 0
            self.stats[PlotStat.TRIP_LENGTH_FRACTION][period] = 0
            if self.equilibrate != Equilibration.NONE:
                self.stats[PlotStat.TRIP_UTILITY][period] = 0
                self.stats[PlotStat.REQUEST_RATE_SCALED][period] = 0
        else:
            self.stats[PlotStat.TRIP_MEAN_WAIT_TIME][period] = (
                (self.stats[History.CUMULATIVE_WAIT_TIME][period] -
                 self.stats[History.CUMULATIVE_WAIT_TIME][lower_bound]) /
                window_trip_count)
            self.stats[PlotStat.TRIP_MEAN_LENGTH][period] = (
                (self.stats[History.CUMULATIVE_TRIP_DISTANCE][period] -
                 self.stats[History.CUMULATIVE_TRIP_DISTANCE][lower_bound]) /
                window_trip_count)
            self.stats[PlotStat.TRIP_LENGTH_FRACTION][period] = (
                self.stats[PlotStat.TRIP_MEAN_LENGTH][period] /
                self.city.city_size)
            # logging.info(
            # (f"period={period}"
            # f", TLF={self.stats[PlotStat.TRIP_LENGTH_FRACTION][period]}"
            # f", TML={self.stats[PlotStat.TRIP_MEAN_LENGTH][period]}"))
            self.stats[PlotStat.TRIP_WAIT_FRACTION][period] = (
                self.stats[PlotStat.TRIP_MEAN_WAIT_TIME][period] /
                (self.stats[PlotStat.TRIP_MEAN_LENGTH][period] +
                 self.stats[PlotStat.TRIP_MEAN_WAIT_TIME][period]))
            self.stats[PlotStat.TRIP_COUNT][period] = (
                (self.stats[History.CUMULATIVE_TRIP_COUNT][period] -
                 self.stats[History.CUMULATIVE_TRIP_COUNT][lower_bound]) /
                (len(self.stats[History.CUMULATIVE_TRIP_COUNT]) - lower_bound))
            if self.equilibrate != Equilibration.NONE:
                utility_list = [
                    self._trip_utility(
                        self.stats[PlotStat.TRIP_WAIT_FRACTION][x])
                    for x in range(lower_bound, period + 1)
                ]
                self.stats[PlotStat.TRIP_UTILITY][period] = (
                    sum(utility_list) / len(utility_list))
                self.stats[PlotStat.REQUEST_RATE_SCALED][period] = (
                    self.request_rate)

    def _update_trip_stats(self, trip, period):
        """
        Update history stats for this trip
        This may be recorded on the period before the driver stats
        are updated.
        """
        self.stats[History.CUMULATIVE_TRIP_UNASSIGNED_TIME][
            period] += trip.phase_time[TripPhase.UNASSIGNED]
        self.stats[History.CUMULATIVE_TRIP_AWAITING_TIME][
            period] += trip.phase_time[TripPhase.WAITING]
        self.stats[History.CUMULATIVE_TRIP_RIDING_TIME][
            period] += trip.phase_time[TripPhase.RIDING]
        self.stats[History.CUMULATIVE_TRIP_COUNT][period] += 1
        self.stats[History.CUMULATIVE_TRIP_DISTANCE][period] += trip.distance
        # Bad naming: CUMULATIVE_WAIT_TIME includes both WAITING and UNASSIGNED
        self.stats[History.CUMULATIVE_WAIT_TIME][period] += trip.phase_time[
            TripPhase.UNASSIGNED]
        self.stats[History.CUMULATIVE_WAIT_TIME][period] += trip.phase_time[
            TripPhase.WAITING]

    def _collect_garbage(self, period):
        """
        Garbage collect the list of trips to get rid of the finished ones
        Requires that driver trip_index values be re-assigned
        """
<<<<<<< HEAD
        if period % GARBAGE_COLLECTION_PERIOD == 0:
=======
        if period % GARBAGE_COLLECTION_INTERVAL == 0:
>>>>>>> 619bcf98
            self.trips = [
                trip for trip in self.trips
                if trip.phase not in [TripPhase.FINISHED, TripPhase.ABANDONED]
            ]
            for i, trip in enumerate(self.trips):
                for driver in self.drivers:
                    driver.trip_index = (i if driver.trip_index == trip.index
                                         else driver.trip_index)
                trip.index = i

    def _animate(self):
        """
        Do the simulation but with displays
        """
        plot_size = 8
        if self.draw in (Draw.DRIVER, Draw.STATS, Draw.TRIP, Draw.MAP):
            ncols = 1
        elif self.draw in (Draw.ALL, ):
            ncols = 2
        elif self.draw in (Draw.EQUILIBRATION, ):
            ncols = 3
        fig, axes = plt.subplots(ncols=ncols,
                                 figsize=(ncols * plot_size, plot_size))
        if self.draw == Draw.EQUILIBRATION:
            suptitle = (f"U_S = {self.driver_price_factor:.02f}.B.p"
                        f" - {self.driver_cost:.02f}; "
                        f"U_D = {self.ride_utility:.02f} - p"
                        f" - {self.wait_cost:.02f} * W; "
                        f"p = {self.price}")
            fig.suptitle(suptitle)
        if ncols == 1:
            axes = [axes]
        # Position the display window on the screen
        thismanager = plt.get_current_fig_manager()
        thismanager.window.wm_geometry("+10+10")

        # Slider
        # slider = Slider(axes[0],
        # 'Drivers',
        # 0,

        animation = FuncAnimation(fig,
                                  self._next_frame,
                                  frames=(self.frame_count),
                                  fargs=[axes],
                                  interval=FRAME_INTERVAL,
                                  repeat=False,
                                  repeat_delay=3000)
        Plot().output(animation, plt, self.__class__.__name__, self.output)
        fig.savefig(
            f"ridehail-{datetime.now().strftime('%Y-%m-%d-%H-%M')}.png")

    def _equilibrate_supply(self, period):
        """
        Change the driver count and request rate to move the system
        towards equilibrium.
        """
        if ((period % self.equilibration_interval == 0)
                and period >= self.rolling_window):
            # only update at certain time_periods
            # compute equilibrium condition D_0(L/S_0(W_0 + L) - B
            driver_increment = 0
            p3_fraction = self.stats[PlotStat.DRIVER_PAID_FRACTION][period]
            driver_utility = self._driver_utility(p3_fraction)
            damping_factor = 0.2
            driver_increment = round(driver_utility /
                                     (self.driver_cost * damping_factor))
            old_driver_count = len(self.drivers)
            if driver_increment > 0:
                self.drivers += [
                    Driver(i, self.city, self.available_drivers_moving)
                    for i in range(old_driver_count, old_driver_count +
                                   driver_increment)
                ]
            elif driver_increment < 0:
                drivers_removed = 0
                for i, driver in enumerate(self.drivers):
                    if driver.phase == DriverPhase.AVAILABLE:
                        del self.drivers[i]
                        drivers_removed += 1
                        if drivers_removed == -driver_increment:
                            break
                if drivers_removed == 0:
                    logger.info("No drivers without ride assignments. "
                                "Cannot remove any drivers")
            logger.info((f"{{'period': {period}, "
                         f"'driver_utility': {driver_utility:.02f}, "
                         f"'busy': {p3_fraction:.02f}, "
                         f"'increment': {driver_increment}, "
                         f"'old driver count': {old_driver_count}, "
                         f"'new driver count': {len(self.drivers)}}}"))

    def _equilibrate_demand(self, period):
        """
        At a fixed price, adjust the request rate
        """
        if ((period % self.equilibration_interval == 0)
                and period >= self.rolling_window):
            # only update at certain time_periods
            # compute equilibrium condition D_0(L/S_0(W_0 + L) - B
            wait_fraction = self.stats[PlotStat.TRIP_WAIT_FRACTION][period]
            trip_utility = self._trip_utility(wait_fraction)
            damping_factor = 20
            old_request_rate = self.request_rate
            increment = 1.0 / damping_factor
            if trip_utility > EQUILIBRIUM_BLUR:
                # Still some slack in the system: add requests
                self.request_rate = self.request_rate + increment
            elif trip_utility < -EQUILIBRIUM_BLUR:
                # Too many rides: cut some out
                self.request_rate = max(self.request_rate - increment, 0.1)
            logger.info((f"{{'period': {period}, "
                         f"'trip_utility': {trip_utility:.02f}, "
                         f"'wait_fraction': {wait_fraction:.02f}, "
                         f"'increment': {increment:.02f}, "
                         f"'old request rate': {old_request_rate:.02f}, "
                         f"'new request rate: {self.request_rate:.02f}}}"))

    def _driver_utility(self, busy_fraction):
        """
        Driver utility per unit time:
            driver_utility = p3 * p * f - Cost
        """
        driver_utility = (
            self.price * self.driver_price_factor * busy_fraction -
            self.driver_cost)
        return driver_utility

    def _trip_utility(self, wait_fraction, simple=True):
        """
        Trip utility per unit time:
        If simple:
            trip_utility = a - b * p - w * .W
        Else:
            trip_utility = a - b * p * (1 - W) - w * .W
        where W is the fraction of the trip spent waiting
        """
        trip_utility = (self.ride_utility - self.wait_cost * wait_fraction)
        if simple:
            trip_utility -= self.demand_slope * self.price
        else:
            trip_utility -= self.demand_slope * self.price * (1.0 -
                                                              wait_fraction)
        return trip_utility

    def _next_frame(self, i, axes):
        """
        Function called from animator to generate frame i of the animation.
        """
        starting_period = 0
        plotstat_list = []
        if i % self.interpolation_points == 0:
            # A "real" time point. Update the system
            starting_period = int(i / self.interpolation_points)
            self._next_period(starting_period)
        axis_index = 0
        if self.draw in (Draw.ALL, Draw.MAP):
            self._draw_map(i, axes[axis_index])
            axis_index += 1
        if starting_period > 0:
            if starting_period % self.draw_update_period != 0:
                return
        if self.draw in (Draw.ALL, Draw.STATS, Draw.DRIVER, Draw.TRIP):
            if self.draw in (Draw.ALL, Draw.STATS, Draw.DRIVER):
                plotstat_list.append(PlotStat.DRIVER_AVAILABLE_FRACTION)
                plotstat_list.append(PlotStat.DRIVER_PICKUP_FRACTION)
                plotstat_list.append(PlotStat.DRIVER_PAID_FRACTION)
            if self.draw in (Draw.ALL, Draw.STATS, Draw.TRIP):
                plotstat_list.append(PlotStat.TRIP_WAIT_FRACTION)
                plotstat_list.append(PlotStat.TRIP_LENGTH_FRACTION)
            if self.equilibrate != Equilibration.NONE:
                plotstat_list = []
                plotstat_list.append(PlotStat.DRIVER_PAID_FRACTION)
                plotstat_list.append(PlotStat.TRIP_WAIT_FRACTION)
            if self.equilibrate in (Equilibration.FULL, Equilibration.SUPPLY):
                plotstat_list.append(PlotStat.DRIVER_COUNT_SCALED)
                plotstat_list.append(PlotStat.DRIVER_UTILITY)
            if self.equilibrate in (Equilibration.FULL, Equilibration.DEMAND):
                plotstat_list.append(PlotStat.REQUEST_RATE_SCALED)
                plotstat_list.append(PlotStat.TRIP_UTILITY)

            self._draw_fractional_stats(i, axes[axis_index], plotstat_list)
            axis_index += 1
        if self.draw in (Draw.EQUILIBRATION, ):
            self._draw_equilibration_plot(i,
                                          axes[axis_index],
                                          History.DRIVER_COUNT,
                                          History.REQUEST_RATE,
                                          xlim=[0],
                                          ylim=[0])
            axis_index += 1
            self._draw_equilibration_plot(i,
                                          axes[axis_index],
                                          PlotStat.DRIVER_PAID_FRACTION,
                                          PlotStat.TRIP_WAIT_FRACTION,
                                          xlim=[0, 0.6],
                                          ylim=[0, 0.6])
            axis_index += 1
            self._draw_equilibration_plot(i,
                                          axes[axis_index],
                                          PlotStat.DRIVER_UTILITY,
                                          PlotStat.TRIP_UTILITY,
                                          xlim=[-0.6, 0.6],
                                          ylim=[-0.6, 0.6])
            axis_index += 1

    def _draw_map(self, i, ax):
        """
        Draw the map, with drivers and trips
        """
        ax.clear()
        ax.set_title(
            (f"City Map: "
             f"{len(self.drivers)} drivers, "
             f"{self.request_rate:.02f} requests / period, "
             f"{self.city.trip_distribution.name.lower()} trip distribution"))
        # Get the interpolation point
        interpolation = i % self.interpolation_points
        distance_increment = interpolation / self.interpolation_points
        roadwidth = 60.0 / self.city.city_size
        # Plot the drivers: one set of arrays for each direction
        # as each direction has a common marker
        x_dict = {}
        y_dict = {}
        color = {}
        size = {}
        markers = ('^', '>', 'v', '<')
        # driver markers:
        sizes = (60, 100, 100)
        for direction in list(Direction):
            x_dict[direction.name] = []
            y_dict[direction.name] = []
            color[direction.name] = []
            size[direction.name] = []
        locations = [x_dict, y_dict]

        for driver in self.drivers:
            for i in [0, 1]:
                # Position, including edge correction
                x = driver.location[i]
                if (driver.phase != DriverPhase.AVAILABLE
                        or self.available_drivers_moving):
                    x += distance_increment * driver.direction.value[i]
                x = ((x + self.city.display_fringe) % self.city.city_size -
                     self.city.display_fringe)
                # Make the displayed-position fit on the map, with
                # fringe city.display_fringe around the edges
                locations[i][driver.direction.name].append(x)
            size[driver.direction.name].append(sizes[driver.phase.value])
            color[driver.direction.name].append(
                self.color_palette[driver.phase.value])
        for i, direction in enumerate(list(Direction)):
            ax.scatter(locations[0][direction.name],
                       locations[1][direction.name],
                       s=size[direction.name],
                       marker=markers[i],
                       color=color[direction.name],
                       alpha=0.7)

        x_origin = []
        y_origin = []
        x_destination = []
        y_destination = []
        for trip in self.trips:
            if trip.phase in (TripPhase.UNASSIGNED, TripPhase.WAITING):
                x_origin.append(trip.origin[0])
                y_origin.append(trip.origin[1])
            if trip.phase == TripPhase.RIDING:
                x_destination.append(trip.destination[0])
                y_destination.append(trip.destination[1])
        ax.scatter(x_origin,
                   y_origin,
                   s=80,
                   marker='o',
                   color=self.color_palette[3],
                   alpha=0.7,
                   label="Ride request")
        ax.scatter(x_destination,
                   y_destination,
                   s=120,
                   marker='*',
                   color=self.color_palette[4],
                   label="Ride destination")

        # Draw the map: the second term is a bit of wrapping
        # so that the outside road is shown properly
        ax.set_xlim(-self.city.display_fringe,
                    self.city.city_size - self.city.display_fringe)
        ax.set_ylim(-self.city.display_fringe,
                    self.city.city_size - self.city.display_fringe)
        ax.xaxis.set_major_locator(MultipleLocator(1))
        ax.yaxis.set_major_locator(MultipleLocator(1))
        ax.grid(True, which="major", axis="both", lw=roadwidth)
        ax.set_xticklabels([])
        ax.set_yticklabels([])

    def _draw_fractional_stats(self,
                               i,
                               ax,
                               plotstat_list,
                               draw_line_chart=True):
        """
        For a list of PlotStats arrays that describe fractional properties,
        draw them on a plot with vertical axis [0,1]
        """
        if i % self.interpolation_points == 0:
            ax.clear()
            period = int(i / self.interpolation_points)
            lower_bound = max((period - CHART_X_RANGE), 0)
            x_range = list(range(lower_bound, period))
            title = (f"Fractional properties, "
                     f"rolling {self.rolling_window}-period average.")
            if self.equilibrate != Equilibration.NONE:
                title += f" Equilibrating {self.equilibrate.value.lower()}, "
            if self.equilibrate in (Equilibration.SUPPLY, Equilibration.FULL):
                title += f" {len(self.drivers)} drivers"
            if self.equilibrate in (Equilibration.DEMAND, Equilibration.FULL):
                title += f" {self.request_rate:.02f} req/period"
            ax.set_title(title)
            if draw_line_chart:
                for index, fractional_property in enumerate(plotstat_list):
                    ax.plot(
                        x_range,
                        self.stats[fractional_property][lower_bound:period],
                        color=self.color_palette[index],
                        label=fractional_property.value,
                        lw=3,
                        alpha=0.7)
                ax.set_ylim(bottom=-1, top=1)
                ax.set_xlabel("Time (periods)")
                ax.set_ylabel("Fractional property values")
                ax.legend()
            else:
                x = []
                height = []
                labels = []
                colors = []
                for fractional_property in plotstat_list:
                    x.append(fractional_property.value)
                    height.append(self.stats[fractional_property][i])
                    labels.append(fractional_property.value)
                    colors.append(
                        self.color_palette[fractional_property.value])
                caption = "\n".join(
                    (f"This simulation has {len(self.drivers)} drivers",
                     f"and {self.request_rate} requests per period"))
                ax.bar(x, height, color=colors, tick_label=labels)
                ax.set_ylim(bottom=0, top=1)
                ax.text(0.75,
                        0.85,
                        caption,
                        bbox={
                            "facecolor": self.color_palette[4],
                            'alpha': 0.2,
                            'pad': 8
                        },
                        fontsize=12,
                        alpha=0.8)

    def _draw_equilibration_plot(self,
                                 i,
                                 ax,
                                 plotstat_x,
                                 plotstat_y,
                                 xlim=None,
                                 ylim=None):
        """
        Plot wait time against busy fraction, to watch equilibration
        """
        if i % self.interpolation_points == 0:
            x = self.stats[plotstat_x]
            y = self.stats[plotstat_y]
            period = int(i / self.interpolation_points)
            most_recent_equilibration = max(
                1,
                self.equilibration_interval *
                int(period / self.equilibration_interval))
            ax.clear()
            ax.set_title(f"Period {period}: {len(self.drivers)} drivers, "
                         f"{self.request_rate:.02f} requests per period")
            ax.plot(x[:most_recent_equilibration],
                    y[:most_recent_equilibration],
                    lw=3,
                    color=self.color_palette[1],
                    alpha=0.2)
            ax.plot(x[most_recent_equilibration - 1:],
                    y[most_recent_equilibration - 1:],
                    lw=3,
                    color=self.color_palette[1],
                    alpha=0.6)
            ax.plot(x[period],
                    y[period],
                    marker='o',
                    markersize=8,
                    color=self.color_palette[2],
                    alpha=0.9)
            if xlim:
                ax.set_xlim(left=min(xlim))
                if len(xlim) > 1:
                    ax.set_xlim(right=max(xlim))
            if ylim:
                ax.set_ylim(bottom=min(ylim))
                if len(ylim) > 1:
                    ax.set_ylim(top=max(ylim))
            ax.set_xlabel(f"{plotstat_x.value}")
            ax.set_ylabel(f"{plotstat_y.value}")


class RideHailSimulationResults():
    """
    Hold the results of a RideHailSimulation.
    Usually it just writes it out, but now we can do things like
    plot sequences of simulations
    """
    def __init__(self, simulation):
        self.sim = simulation
        self.results = {}
        self.config = {}
        self.config["city_size"] = self.sim.city.city_size
        self.config["driver_count"] = self.sim.config.driver_count
        self.config["trip_distribution"] = self.sim.city.trip_distribution.name
        self.config["min_trip_distance"] = self.sim.config.min_trip_distance
        self.config["time_periods"] = self.sim.config.time_periods
        self.config["request_rate"] = self.sim.config.request_rate
        self.config["equilibrate"] = self.sim.config.equilibrate
        self.config["rolling_window"] = self.sim.config.rolling_window
        self.config["results_window"] = self.sim.config.results_window
        self.config["available_drivers_moving"] = (
            self.sim.available_drivers_moving)
        self.results["config"] = self.config
        if self.sim.equilibrate and self.sim.equilibrate != Equilibration.NONE:
            self.equilibrate = {}
            self.equilibrate["price"] = self.sim.price
            self.equilibrate["equilibration_interval"] = (
                self.sim.equilibration_interval)
            if self.sim.equilibrate in (Equilibration.FULL,
                                        Equilibration.DEMAND):
                self.equilibrate["ride_utility"] = self.sim.ride_utility
                self.equilibrate["wait_cost"] = self.sim.wait_cost
            if self.sim.equilibrate in (Equilibration.FULL,
                                        Equilibration.SUPPLY):
                self.equilibrate["driver_cost"] = self.sim.driver_cost
            self.results["equilibrate"] = self.equilibrate
        # ----------------------------------------------------------------------
        # Collect final state, averaged over the final
        # sim.config.results_window periods of the simulation
        lower_bound = max(
            (self.sim.time_periods - self.sim.config.results_window), 0)
        result_periods = (len(self.sim.stats[History.REQUEST_RATE]) -
                          lower_bound)
        # N and R
        self.output = {}
        self.output["mean_driver_count"] = (
            sum(self.sim.stats[History.DRIVER_COUNT][lower_bound:]) /
            result_periods)
        self.output["mean_request_rate"] = (
            sum(self.sim.stats[History.REQUEST_RATE][lower_bound:]) /
            result_periods)
        # driver stats
        self.output["total_driver_time"] = (
            self.sim.stats[History.CUMULATIVE_DRIVER_TIME][-1] -
            self.sim.stats[History.CUMULATIVE_DRIVER_TIME][lower_bound])
        self.output["total_trip_count"] = (
            (self.sim.stats[History.CUMULATIVE_TRIP_COUNT][-1] -
             self.sim.stats[History.CUMULATIVE_TRIP_COUNT][lower_bound]))
        self.output["driver_fraction_available"] = (
            (self.sim.stats[History.CUMULATIVE_DRIVER_P1_TIME][-1] -
             self.sim.stats[History.CUMULATIVE_DRIVER_P1_TIME][lower_bound]) /
            self.output["total_driver_time"])
        self.output["driver_fraction_picking_up"] = (
            (self.sim.stats[History.CUMULATIVE_DRIVER_P2_TIME][-1] -
             self.sim.stats[History.CUMULATIVE_DRIVER_P2_TIME][lower_bound]) /
            self.output["total_driver_time"])
        self.output["driver_fraction_with_rider"] = (
            (self.sim.stats[History.CUMULATIVE_DRIVER_P3_TIME][-1] -
             self.sim.stats[History.CUMULATIVE_DRIVER_P3_TIME][lower_bound]) /
            self.output["total_driver_time"])
        # trip stats
        self.output["mean_trip_wait_time"] = (
            (self.sim.stats[History.CUMULATIVE_WAIT_TIME][-1] -
             self.sim.stats[History.CUMULATIVE_WAIT_TIME][lower_bound]) /
            self.output["total_trip_count"])
        self.output["mean_trip_distance"] = (
            (self.sim.stats[History.CUMULATIVE_TRIP_DISTANCE][-1] -
             self.sim.stats[History.CUMULATIVE_TRIP_DISTANCE][lower_bound]) /
            self.output["total_trip_count"])
        # TODO: this is probably incorrect
        self.output["trip_fraction_wait_time"] = (
            self.output["mean_trip_wait_time"] /
            (self.output["mean_trip_wait_time"] +
             self.output["mean_trip_distance"]))
        self.results["output"] = self.output
        # rl_over_nb = (
        # self.results["mean_trip_distance"] * self.request_rate /
        # (self.sim.driver_count * driver_fraction_with_rider))

    def write_json(self, jsonl_filename):
        """
        Write the results of the simulation as JSON lines
        """
        with open(f"{jsonl_filename}", 'a+') as f:
            f.write(json.dumps(self.results))
            f.write("\n")

    def write_csv(self):
        """
        Print the results to CSV files. The final results are computed over
        a different (longer) window than the rolling averages used for display
        or equilibrating purposes
        """
        # trip_mean_count = (
        # (self.sim.stats[History.CUMULATIVE_TRIP_COUNT][-1] -
        # self.sim.stats[History.CUMULATIVE_TRIP_COUNT][lower_bound]) /
        # (len(self.sim.stats[History.CUMULATIVE_TRIP_COUNT]) - lower_bound))
        logger.debug((f"End: {{'drivers': {self.sim.driver_count:02}, "
                      f"'wait': "
                      f"{self.results['mean_trip_wait_time']:.02f}, "
                      f"'riding': "
                      f"{self.results['driver_fraction_with_rider']:.02f}, "
                      f"'pickup': "
                      f"{self.results['driver_fraction_picking_up']:.02f}, "
                      f"'available': "
                      f"{self.results['driver_fraction_available']:.02f}, "
                      f"}}"))
        if not os.path.exists(self.sim.csv_summary):
            with open(self.sim.csv_summary, mode="w") as f:
                f.write(("request_rate, <drivers>, <distance>, "
                         "<wait_time>, with_rider, rl_over_nb\n"))
        with open(self.sim.csv_summary, mode="a+") as f:
            f.write((
                f"{self.results['mean_request_rate']:>12.02f}"
                f", {self.results['mean_driver_count']:>9.02f}"
                f", {self.results['mean_trip_distance']:>10.02f}"
                f", {self.results['mean_trip_wait_time']:>11.02f}"
                f", {self.results['driver_fraction_with_rider']:>10.02f}"
                # f", {rl_over_nb:>10.02f}"
                "\n"))
        with open(self.sim.csv_driver, mode="w") as f:
            f.write(("period, available, picking_up, with_rider, "
                     "driver_time, frac_avail, "
                     "frac_pick, frac_with\n"))
            for i in range(self.sim.time_periods):
                f.write((
                    f"{i:>07}, "
                    f"{self.sim.stats[History.DRIVER_P1_FRACTION][i]:>08}, "
                    f"{self.sim.stats[History.DRIVER_P2_FRACTION][i]:>09}, "
                    f"{self.sim.stats[History.DRIVER_P3_FRACTION][i]:>09},   "
                    f"{self.sim.stats[History.CUMULATIVE_DRIVER_TIME][i]:>09},  "
                    f"{self.sim.stats[PlotStat.DRIVER_AVAILABLE_FRACTION][i]:>9.02f}, "
                    f"{self.sim.stats[PlotStat.DRIVER_PICKUP_FRACTION][i]:>9.02f}, "
                    f"{self.sim.stats[PlotStat.DRIVER_PAID_FRACTION][i]:>9.02f}\n"
                ))
        with open(self.sim.csv_trip, mode="w") as f:
            f.write(("period, inactive, unassigned, "
                     "waiting, riding, finished, "
                     "trips, wait, <distance>, <wait>\n"))
            for i in range(self.sim.time_periods):
                f.write((
                    f"  {i:04}, "
                    f" {self.sim.stats[History.CUMULATIVE_TRIP_UNASSIGNED_TIME][i]:04}, "
                    f"   {self.sim.stats[History.CUMULATIVE_TRIP_AWAITING_TIME][i]:04}, "
                    f"  {self.sim.stats[History.CUMULATIVE_TRIP_RIDING_TIME][i]:04}, "
                    f"{self.sim.stats[History.CUMULATIVE_TRIP_COUNT][i]:04}, "
                    f"{self.sim.stats[History.CUMULATIVE_WAIT_TIME][i]:04}, "
                    f"    {self.sim.stats[PlotStat.TRIP_MEAN_LENGTH][i]:.2f}, "
                    f"    {self.sim.stats[PlotStat.TRIP_MEAN_WAIT_TIME][i]:.2f}\n"
                ))<|MERGE_RESOLUTION|>--- conflicted
+++ resolved
@@ -23,11 +23,7 @@
 FIRST_REQUEST_OFFSET = 0
 EQUILIBRIUM_BLUR = 0.02
 CHART_X_RANGE = 200
-<<<<<<< HEAD
-GARBAGE_COLLECTION_PERIOD = 10
-=======
 GARBAGE_COLLECTION_INTERVAL = 10
->>>>>>> 619bcf98
 
 
 class History(str, Enum):
@@ -129,11 +125,7 @@
         Call all those functions needed to simulate the next period
         """
         logger.info(f"------- Period {period} at {datetime.now()} -----------")
-<<<<<<< HEAD
         self._prepare_stat_lists(period)
-=======
-        self._prepare_stat_lists()
->>>>>>> 619bcf98
         if self.equilibrate is not None:
             # Using the stats from the previous period,
             # equilibrate the supply and/or demand of rides
@@ -166,15 +158,9 @@
                     # Update driver and trip to reflect the completion
                     driver.phase_change()
                     trip.phase_change(to_phase=TripPhase.FINISHED)
-<<<<<<< HEAD
         # Some arrays hold information for each trip:
         # compress these as needed to avoid a growing set
         # of completed (dead) trips
-=======
-                    # Some arrays hold information for each trip:
-                    # compress these as needed to avoid a growing set
-                    # of completed (dead) trips
->>>>>>> 619bcf98
         self._collect_garbage(period)
         # Customers make ride requests
         self._request_rides(period)
@@ -237,11 +223,8 @@
                 driver for driver in self.drivers
                 if driver.phase == DriverPhase.AVAILABLE
             ]
-<<<<<<< HEAD
             # randomize the driver list to prevent early drivers
             # having an advantage in the case of equality
-=======
->>>>>>> 619bcf98
             random.shuffle(available_drivers)
             for trip in unassigned_trips:
                 # Try to assign a driver to this trop
@@ -269,11 +252,6 @@
         min_distance = self.city.city_size * 100  # Very big
         assigned_driver = None
         if available_drivers:
-<<<<<<< HEAD
-=======
-            # randomize the driver list to prevent early drivers
-            # having an advantage in the case of equality
->>>>>>> 619bcf98
             for driver in available_drivers:
                 travel_distance = self.city.travel_distance(
                     driver.location, driver.direction, trip.origin,
@@ -465,11 +443,7 @@
         Garbage collect the list of trips to get rid of the finished ones
         Requires that driver trip_index values be re-assigned
         """
-<<<<<<< HEAD
-        if period % GARBAGE_COLLECTION_PERIOD == 0:
-=======
         if period % GARBAGE_COLLECTION_INTERVAL == 0:
->>>>>>> 619bcf98
             self.trips = [
                 trip for trip in self.trips
                 if trip.phase not in [TripPhase.FINISHED, TripPhase.ABANDONED]
